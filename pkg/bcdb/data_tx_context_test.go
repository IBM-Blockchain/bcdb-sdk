--- conflicted
+++ resolved
@@ -386,7 +386,7 @@
 
 	_, _, err = tx2.Commit(true)
 	require.NoError(t, err)
-<<<<<<< HEAD
+
 	for i := 0; i < 1000; i++ {
 		tx3, err := adminSession.DataTx()
 		require.NoError(t, err)
@@ -395,17 +395,6 @@
 		err = tx3.AssertRead("bdb", "interestRate", version)
 		require.NoError(t, err)
 
-=======
-
-	tx3, err := adminSession.DataTx()
-	require.NoError(t, err)
-	require.NotNil(t, tx3)
-
-	err = tx3.AssertRead("bdb", "interestRate", version)
-	require.NoError(t, err)
-
-	for i := 0; i < 1000; i++ {
->>>>>>> 2da3fd6a
 		key := "account" + strconv.Itoa(i)
 		accountVal, _, err := tx3.Get("bdb", key)
 		require.NoError(t, err)
@@ -413,17 +402,10 @@
 		interestRateValInt, _ := strconv.Atoi(string(interestRateVal))
 		err = tx3.Put("bdb", key, []byte(strconv.Itoa(accountValInt*(1+interestRateValInt))), nil)
 		require.NoError(t, err)
-<<<<<<< HEAD
 
 		_, _, err = tx3.Commit(true)
 		require.NoError(t, err)
 	}
-=======
-	}
-
-	_, _, err = tx3.Commit(true)
-	require.NoError(t, err)
->>>>>>> 2da3fd6a
 }
 
 func TestDataContext_AssertReadOnZeroVersion(t *testing.T) {
@@ -434,7 +416,6 @@
 	StartTestServer(t, testServer)
 	_, adminSession := connectAndOpenAdminSession(t, testServer, clientCertTemDir)
 
-<<<<<<< HEAD
 	tx1, err := adminSession.DataTx()
 	require.NoError(t, err)
 	require.NotNil(t, tx1)
@@ -443,7 +424,7 @@
 	require.NoError(t, err)
 
 	_, _, err = tx1.Commit(true)
-	require.NoError(t, err) //committed successfully because "key1" doesn't exist in the database => 'key1' version is nil
+	require.NoError(t, err) // committed successfully because 'key1' doesn't exist in the database => 'key1' version is nil
 
 	tx2, err := adminSession.DataTx()
 	require.NoError(t, err)
@@ -463,23 +444,12 @@
 	require.NoError(t, err)
 
 	txID, receipt, err := tx3.Commit(true)
-	require.Error(t, err) //commit failed because "key1" exists in the database => 'key1' version is not nil
+	require.Error(t, err) // commit failed because 'key1' exists in the database => 'key1' version is not nil
 	require.NotNil(t, receipt)
 	require.Equal(t, types.Flag_INVALID_MVCC_CONFLICT_WITH_COMMITTED_STATE, receipt.GetHeader().GetValidationInfo()[int(receipt.GetTxIndex())].GetFlag())
 	require.Equal(t, "mvcc conflict has occurred as the committed state for the key [key1] in database [bdb] changed", receipt.GetHeader().ValidationInfo[receipt.TxIndex].GetReasonIfInvalid())
 	require.Equal(t, "transaction txID = "+txID+" is not valid, flag: INVALID_MVCC_CONFLICT_WITH_COMMITTED_STATE,"+
 		" reason: mvcc conflict has occurred as the committed state for the key [key1] in database [bdb] changed", err.Error())
-=======
-	tx, err := adminSession.DataTx()
-	require.NoError(t, err)
-	require.NotNil(t, tx)
-
-	err = tx.AssertRead("bdb", "key1", nil)
-	require.NoError(t, err)
-
-	_, _, err = tx.Commit(true)
-	require.NoError(t, err)
->>>>>>> 2da3fd6a
 }
 
 func TestDataContext_AssertReadIncorrectVersionAndMVCCConflict(t *testing.T) {
